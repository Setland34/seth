--- conflicted
+++ resolved
@@ -36,17 +36,15 @@
 # sets the tip/base fee to the higher value in case there's 3+ orders of magnitude difference between them
 experiments_enabled = ["slow_funds_return", "eip_1559_fee_equalizer"]
 
-<<<<<<< HEAD
+# when enabled when creating a new Seth client we will send 10k wei from root address to root address
+# to make sure transaction can be submited and mined
+check_rpc_health_on_start = false
+
 [nonce_manager]
 key_sync_rate_limit_per_sec = 10
 key_sync_timeout = "20s"
 key_sync_retry_delay = "1s"
 key_sync_retries = 10
-=======
-# when enabled when creating a new Seth client we will send 10k wei from root address to root address
-# to make sure transaction can be submited and mined
-check_rpc_health_on_start = false
->>>>>>> e6cda83c
 
 [[networks]]
 name = "Anvil"
