package seth_test

import (
	"context"
	"math/big"
	"os"
	"testing"

	"github.com/ethereum/go-ethereum/accounts/abi/bind"
	"github.com/ethereum/go-ethereum/common"
	"github.com/pkg/errors"
	"github.com/smartcontractkit/seth"
	network_debug_contract "github.com/smartcontractkit/seth/contracts/bind/debug"
	network_sub_contract "github.com/smartcontractkit/seth/contracts/bind/sub"
	"github.com/stretchr/testify/require"

	link_token "github.com/smartcontractkit/seth/contracts/bind/link"
)

/*
	Some tests should be run on testnets/mainnets, so we are deploying the contract only once,
	for these types of tests it's always a choice between funds/speed of tests

	If you need unique setup, just use NewDebugContractSetup in tests
*/

func init() {
	_ = os.Setenv("SETH_CONFIG_PATH", "seth.toml")
	_ = os.Setenv("SETH_KEYFILE_PATH", "keyfile_test.toml")
}

var (
	TestEnv TestEnvironment
)

type TestEnvironment struct {
	Client                  *seth.Client
	DebugContract           *network_debug_contract.NetworkDebugContract
	DebugSubContract        *network_sub_contract.NetworkDebugSubContract
	LinkTokenContract       *link_token.LinkToken
	DebugContractAddress    common.Address
	DebugSubContractAddress common.Address
	DebugContractRaw        *bind.BoundContract
	ContractMap             seth.ContractMap
}

func newClient(t *testing.T) *seth.Client {
	c, err := seth.NewClient()
	require.NoError(t, err, "failed to initalise seth")

	return c
}

func newClientWithEphemeralAddresses(t *testing.T) *seth.Client {
	cfg, err := seth.ReadConfig()
	require.NoError(t, err, "failed to read config")

	var sixty int64 = 60
	cfg.EphemeralAddrs = &sixty

	c, err := seth.NewClientWithConfig(cfg)
	require.NoError(t, err, "failed to initalise seth")

	return c
}

func TestDeploymentLinkTokenFromGethWrapperExample(t *testing.T) {
	c, err := seth.NewClient()
	require.NoError(t, err, "failed to initalise seth")
	abi, err := link_token.LinkTokenMetaData.GetAbi()
	require.NoError(t, err, "failed to get ABI")
	contractData, err := c.DeployContract(c.NewTXOpts(), "LinkToken", *abi, []byte(link_token.LinkTokenMetaData.Bin))
	require.NoError(t, err, "failed to deploy link token contract from wrapper's ABI/BIN")

	contract, err := link_token.NewLinkToken(contractData.Address, c.Client)
	require.NoError(t, err, "failed to create debug contract instance")

	_, err = c.Decode(contract.Mint(c.NewTXOpts(), common.Address{}, big.NewInt(1)))
	require.NoError(t, err, "failed to decode transaction")
}

func TestDeploymentAbortedWhenContextHasError(t *testing.T) {
	c, err := seth.NewClient()
	require.NoError(t, err, "failed to initalise seth")
	abi, err := link_token.LinkTokenMetaData.GetAbi()
	require.NoError(t, err, "failed to get ABI")

	opts := c.NewTXOpts()
	opts.Context = context.WithValue(context.Background(), seth.ContextErrorKey{}, errors.New("context error"))

	_, err = c.DeployContract(opts, "LinkToken", *abi, []byte(link_token.LinkTokenMetaData.Bin))
	require.Error(t, err, "did not abort deployment of link token contract due to context error")
	require.Contains(t, err.Error(), "aborted contract deployment for", "incorrect context error")
}

func newClientWithContractMapFromEnv(t *testing.T) *seth.Client {
	c := newClient(t)
	if TestEnv.ContractMap.Size() == 0 {
		t.Fatal("contract map is empty")
	}

	// create a copy of the map, so we don't have problem with side effects of modyfing client's map
	// impacting the global, underlaying one
	contractMap := seth.NewEmptyContractMap()
	for k, v := range TestEnv.ContractMap.GetContractMap() {
		contractMap.AddContract(k, v)
	}

	c.ContractAddressToNameMap = contractMap

	// now let's recreate the Tracer, so that it has the same contract map
	tracer, err := seth.NewTracer(c.Cfg.Network.URLs[0], c.ContractStore, c.ABIFinder, c.Cfg, contractMap, c.Addresses)
	require.NoError(t, err, "failed to create tracer")

	c.Tracer = tracer
	c.ABIFinder.ContractMap = contractMap

	return c
}

func NewDebugContractSetup() (
	*seth.Client,
	*network_debug_contract.NetworkDebugContract,
	common.Address,
	common.Address,
	*bind.BoundContract,
	error,
) {
	cfg, err := seth.ReadConfig()
	if err != nil {
		return nil, nil, common.Address{}, common.Address{}, nil, err
	}
	cs, err := seth.NewContractStore("./contracts/abi", "./contracts/bin")
	if err != nil {
		return nil, nil, common.Address{}, common.Address{}, nil, err
	}
	addrs, pkeys, err := cfg.ParseKeys()
	if err != nil {
		return nil, nil, common.Address{}, common.Address{}, nil, err
	}
	contractMap := seth.NewEmptyContractMap()

	abiFinder := seth.NewABIFinder(contractMap, cs)
	tracer, err := seth.NewTracer(cfg.Network.URLs[0], cs, &abiFinder, cfg, contractMap, addrs)
	if err != nil {
		return nil, nil, common.Address{}, common.Address{}, nil, err
	}

	nm, err := seth.NewNonceManager(cfg, addrs, pkeys)
	if err != nil {
		return nil, nil, common.Address{}, common.Address{}, nil, errors.Wrap(err, seth.ErrCreateNonceManager)
	}

	c, err := seth.NewClientRaw(cfg, addrs, pkeys, seth.WithContractStore(cs), seth.WithTracer(tracer), seth.WithNonceManager(nm))
	if err != nil {
		return nil, nil, common.Address{}, common.Address{}, nil, err
	}
	subData, err := c.DeployContractFromContractStore(c.NewTXOpts(), "NetworkDebugSubContract.abi")
	if err != nil {
		return nil, nil, common.Address{}, common.Address{}, nil, err
	}
	data, err := c.DeployContractFromContractStore(c.NewTXOpts(), "NetworkDebugContract.abi", subData.Address)
	if err != nil {
		return nil, nil, common.Address{}, common.Address{}, nil, err
	}
	contract, err := network_debug_contract.NewNetworkDebugContract(data.Address, c.Client)
	if err != nil {
		return nil, nil, common.Address{}, common.Address{}, nil, err
	}
	return c, contract, data.Address, subData.Address, data.BoundContract, nil
}

func TestMain(m *testing.M) {
	var err error
	client, debugContract, debugContractAddress, debugSubContractAddress, debugContractRaw, err := NewDebugContractSetup()
	if err != nil {
		panic(err)
	}

<<<<<<< HEAD
	linkTokenAbi, err := link_token.LinkTokenMetaData.GetAbi()
	if err != nil {
		panic(err)
	}
	linkDeploymentData, err := client.DeployContract(client.NewTXOpts(), "LinkToken", *linkTokenAbi, common.FromHex(link_token.LinkTokenMetaData.Bin))
	if err != nil {
		panic(err)
	}
	linkToken, err := link_token.NewLinkToken(linkDeploymentData.Address, client.Client)
	if err != nil {
		panic(err)
	}
	linkAbi, err := link_token.LinkTokenMetaData.GetAbi()
	if err != nil {
		panic(err)
	}
	client.ContractStore.AddABI("LinkToken", *linkAbi)

	contractMap := make(map[string]string)
	for k, v := range client.ContractAddressToNameMap {
		contractMap[k] = v
=======
	contractMap := seth.NewEmptyContractMap()
	for k, v := range client.ContractAddressToNameMap.GetContractMap() {
		contractMap.AddContract(k, v)
>>>>>>> 4ca990ec
	}

	TestEnv = TestEnvironment{
		Client:                  client,
		DebugContract:           debugContract,
		LinkTokenContract:       linkToken,
		DebugContractAddress:    debugContractAddress,
		DebugSubContractAddress: debugSubContractAddress,
		DebugContractRaw:        debugContractRaw,
		ContractMap:             contractMap,
	}

	exitVal := m.Run()
	os.Exit(exitVal)
}<|MERGE_RESOLUTION|>--- conflicted
+++ resolved
@@ -177,7 +177,6 @@
 		panic(err)
 	}
 
-<<<<<<< HEAD
 	linkTokenAbi, err := link_token.LinkTokenMetaData.GetAbi()
 	if err != nil {
 		panic(err)
@@ -196,14 +195,9 @@
 	}
 	client.ContractStore.AddABI("LinkToken", *linkAbi)
 
-	contractMap := make(map[string]string)
-	for k, v := range client.ContractAddressToNameMap {
-		contractMap[k] = v
-=======
 	contractMap := seth.NewEmptyContractMap()
 	for k, v := range client.ContractAddressToNameMap.GetContractMap() {
 		contractMap.AddContract(k, v)
->>>>>>> 4ca990ec
 	}
 
 	TestEnv = TestEnvironment{
